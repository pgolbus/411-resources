# Use the official Ubuntu 22.04 LTS as the base image
FROM ubuntu:22.04

# Set the working directory inside the container
WORKDIR /app

# Update and install system dependencies
RUN apt-get update && apt-get install -y \
    python3 \
    python3-pip

# Copy the current directory contents into the container at /app
COPY . /app

# Normally we would install any needed packages specified in requirements.txt
# RUN pip install --no-cache-dir -r requirements.txt
RUN pip install flask

# Port 5000 is the default value for flask apps
# Make port 5000 available to the world outside this container
# Note that this is for the purposes of documentation
# The port is actually exposed when you run the container from the command line
EXPOSE 5000

# Run app.py when the container launches
CMD ["python3", "app.py"]

# Health check (checks every 30 seconds to see if the endpoint returns a successful response)
# HEALTHCHECK --interval=30s --timeout=3s \
#  CMD curl -f http://localhost:5000/healthcheck || exit 1

<<<<<<< HEAD
# added comment to test github on hw1-flask :)
=======

# added comment to test github:)
>>>>>>> 9053ab3d
<|MERGE_RESOLUTION|>--- conflicted
+++ resolved
@@ -29,9 +29,3 @@
 # HEALTHCHECK --interval=30s --timeout=3s \
 #  CMD curl -f http://localhost:5000/healthcheck || exit 1
 
-<<<<<<< HEAD
-# added comment to test github on hw1-flask :)
-=======
-
-# added comment to test github:)
->>>>>>> 9053ab3d
