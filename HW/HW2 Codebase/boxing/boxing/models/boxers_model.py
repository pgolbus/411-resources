--- conflicted
+++ resolved
@@ -352,9 +352,5 @@
             logger.info(f"Stats updated successfully for boxer with ID {boxer_id}.")
 
     except sqlite3.Error as e:
-<<<<<<< HEAD
-        raise e
-=======
         logger.error(f"Database error during stats update for boxer with ID {boxer_id}: {e}")
         raise e
->>>>>>> 2c969a46
