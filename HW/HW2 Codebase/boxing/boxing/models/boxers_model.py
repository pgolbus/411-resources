from dataclasses import dataclass
import logging
import sqlite3
from typing import Any, List

from boxing.utils.sql_utils import get_db_connection
from boxing.utils.logger import configure_logger


logger = logging.getLogger(__name__)
configure_logger(logger)


@dataclass
class Boxer:
    """Creates and initializes characteristics for a new boxer.

    Args:
        id (int): The boxer's id.
        name (str): The boxer's name.
        weight (int): The boxer's weight.
        height (int): The boxer's height.
        reach (float): The boxer's reach.
        age (int): The boxer's age.
        weight_class (str): The boxer's weight class.

    Returns:
        None, this is a constructor, so it does not return anything.
    """
    id: int
    name: str
    weight: int
    height: int
    reach: float
    age: int
    weight_class: str = None

    def __post_init__(self):
        self.weight_class = get_weight_class(self.weight)  # Automatically assign weight class


def create_boxer(name: str, weight: int, height: int, reach: float, age: int) -> None:
<<<<<<< HEAD
=======

>>>>>>> 67f5797e
    """Creates a new boxer in the database after validating the input.

    Args:
        name (str): The boxer's name.
        weight (int): The boxer's weight.
        height (int): The boxer's height.
        reach (float): The boxer's reach.
        age (int): The boxer's age.

    Returns:
        None, this function does not return anything but modifies the database.
    
    Raises:
        ValueError: If the input values are invalid.
        sqlite3.IntegrityError: If a boxer with the same name already exists.
        sqlite3.Error: If there is an error with the database.
    """
    if weight < 125:
        raise ValueError(f"Invalid weight: {weight}. Must be at least 125.")
    if height <= 0:
        raise ValueError(f"Invalid height: {height}. Must be greater than 0.")
    if reach <= 0:
        raise ValueError(f"Invalid reach: {reach}. Must be greater than 0.")
    if not (18 <= age <= 40):
        raise ValueError(f"Invalid age: {age}. Must be between 18 and 40.")

    try:
        with get_db_connection() as conn:
            cursor = conn.cursor()

            # Check if the boxer already exists (name must be unique)
            cursor.execute("SELECT 1 FROM boxers WHERE name = ?", (name,))
            if cursor.fetchone():
                raise ValueError(f"Boxer with name '{name}' already exists")

            cursor.execute("""
                INSERT INTO boxers (name, weight, height, reach, age)
                VALUES (?, ?, ?, ?, ?)
            """, (name, weight, height, reach, age))

            conn.commit()

    except sqlite3.IntegrityError:
        raise ValueError(f"Boxer with name '{name}' already exists")

    except sqlite3.Error as e:
        raise e


def delete_boxer(boxer_id: int) -> None:
    """Deletes a boxer from the database by their ID.

    Args:
        boxer_id (int): The ID of the boxer to be deleted.

    Returns:
        None, this function does not return anything but modifies the database.

    Raises:
        ValueError: If the boxer with the given ID does not exist.
        sqlite3.Error: If there is an error with the database.
    """
    try:
        with get_db_connection() as conn:
            cursor = conn.cursor()

            cursor.execute("SELECT id FROM boxers WHERE id = ?", (boxer_id,))
            if cursor.fetchone() is None:
                raise ValueError(f"Boxer with ID {boxer_id} not found.")

            cursor.execute("DELETE FROM boxers WHERE id = ?", (boxer_id,))
            conn.commit()

    except sqlite3.Error as e:
        raise e


def get_leaderboard(sort_by: str = "wins") -> List[dict[str, Any]]:
    """Fetches the leaderboard of boxers.

    Args:
        sort_by (str): The sorting of the leaderboard by wins.

    Returns:
        List[dict[str, Any]]: The leaderboard of boxers.

    Raises:
        ValueError: If the sort_by parameter is invalid.
        sqlite3.Error: If there is an error with the database.
    """
    query = """
        SELECT id, name, weight, height, reach, age, fights, wins,
               (wins * 1.0 / fights) AS win_pct
        FROM boxers
        WHERE fights > 0
    """

    if sort_by == "win_pct":
        query += " ORDER BY win_pct DESC"
    elif sort_by == "wins":
        query += " ORDER BY wins DESC"
    else:
        raise ValueError(f"Invalid sort_by parameter: {sort_by}")

    try:
        with get_db_connection() as conn:
            cursor = conn.cursor()
            cursor.execute(query)
            rows = cursor.fetchall()

        leaderboard = []
        for row in rows:
            boxer = {
                'id': row[0],
                'name': row[1],
                'weight': row[2],
                'height': row[3],
                'reach': row[4],
                'age': row[5],
                'weight_class': get_weight_class(row[2]),  # Calculate weight class
                'fights': row[6],
                'wins': row[7],
                'win_pct': round(row[8] * 100, 1)  # Convert to percentage
            }
            leaderboard.append(boxer)

        return leaderboard

    except sqlite3.Error as e:
        raise e


def get_boxer_by_id(boxer_id: int) -> Boxer:
    """Fetches a boxer's details from the database by their ID.

    Args:
        boxer_id (int): The boxer's id to retrive.

    Returns:
        Boxer: The boxer.

    Raises:
        ValueError: If no boxer with the given ID is found.
        sqlite3.Error: If there is an error with the database.
    """
    try:
        with get_db_connection() as conn:
            cursor = conn.cursor()
            cursor.execute("""
                SELECT id, name, weight, height, reach, age
                FROM boxers WHERE id = ?
            """, (boxer_id,))

            row = cursor.fetchone()

            if row:
                boxer = Boxer(
                    id=row[0], name=row[1], weight=row[2], height=row[3],
                    reach=row[4], age=row[5]
                )
                return boxer
            else:
                raise ValueError(f"Boxer with ID {boxer_id} not found.")

    except sqlite3.Error as e:
        raise e


def get_boxer_by_name(boxer_name: str) -> Boxer:
    """Fetches a boxer's details from the database by their name.

    Args:
        boxer_name (str): The boxer's name.

    Returns:
        Boxer: The boxer's name

    Raises:
        ValueError: If no boxer with the given name is found.
        sqlite3.Error: If there is an error with the database.
    """
    try:
        with get_db_connection() as conn:
            cursor = conn.cursor()
            cursor.execute("""
                SELECT id, name, weight, height, reach, age
                FROM boxers WHERE name = ?
            """, (boxer_name,))

            row = cursor.fetchone()

            if row:
                boxer = Boxer(
                    id=row[0], name=row[1], weight=row[2], height=row[3],
                    reach=row[4], age=row[5]
                )
                return boxer
            else:
                raise ValueError(f"Boxer '{boxer_name}' not found.")

    except sqlite3.Error as e:
        raise e


def get_weight_class(weight: int) -> str:
    """Determines the weight class of a boxer based on their weight.

    Args:
        weight (int): The boxer's weight.

    Returns:
        str: The boxer's weight.

    Raises:
        ValueError: If the weight is less than 125, no valid weight class exists.
    """
    if weight >= 203:
        weight_class = 'HEAVYWEIGHT'
    elif weight >= 166:
        weight_class = 'MIDDLEWEIGHT'
    elif weight >= 133:
        weight_class = 'LIGHTWEIGHT'
    elif weight >= 125:
        weight_class = 'FEATHERWEIGHT'
    else:
        raise ValueError(f"Invalid weight: {weight}. Weight must be at least 125.")

    return weight_class


def update_boxer_stats(boxer_id: int, result: str) -> None:
    """Updates the statistics for a boxer based on the result of their fight.

    Args:
        boxer_id (int): The boxer's ID.
        result (str): The result of the fight (win/loss).

    Returns:
        None, this function does not return anything but modifies the database.

    Raises:
        ValueError: If the result is not "win" or "loss".
        ValueError: If no boxer with the given ID is found.
        sqlite3.Error: If there is an error with the database.
    """
    if result not in {'win', 'loss'}:
        raise ValueError(f"Invalid result: {result}. Expected 'win' or 'loss'.")

    try:
        with get_db_connection() as conn:
            cursor = conn.cursor()

            cursor.execute("SELECT id FROM boxers WHERE id = ?", (boxer_id,))
            if cursor.fetchone() is None:
                raise ValueError(f"Boxer with ID {boxer_id} not found.")

            if result == 'win':
                cursor.execute("UPDATE boxers SET fights = fights + 1, wins = wins + 1 WHERE id = ?", (boxer_id,))
            else:  # result == 'loss'
                cursor.execute("UPDATE boxers SET fights = fights + 1 WHERE id = ?", (boxer_id,))

            conn.commit()

    except sqlite3.Error as e:
        raise e<|MERGE_RESOLUTION|>--- conflicted
+++ resolved
@@ -40,10 +40,7 @@
 
 
 def create_boxer(name: str, weight: int, height: int, reach: float, age: int) -> None:
-<<<<<<< HEAD
-=======
-
->>>>>>> 67f5797e
+
     """Creates a new boxer in the database after validating the input.
 
     Args:
