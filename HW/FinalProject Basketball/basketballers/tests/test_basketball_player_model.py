--- conflicted
+++ resolved
@@ -8,20 +8,6 @@
 
 @pytest.fixture
 def game_model():
-<<<<<<< HEAD
-    """Fixture to provide a new instance of GameModel for each test."""
-    return GameModel()
-
-@pytest.fixture
-def sample_players(session):
-    players = [
-        BasketballPlayer(full_name="Stephen Curry", position="G", team="Warriors", height_feet=6, height_inches=2, weight_pounds=185),
-        BasketballPlayer(full_name="LeBron James", position="F", team="Lakers", height_feet=6, height_inches=9, weight_pounds=250),
-        BasketballPlayer(full_name="Kevin Durant", position="F", team="Suns", height_feet=6, height_inches=10, weight_pounds=240),
-        BasketballPlayer(full_name="Joel Embiid", position="C", team="76ers", height_feet=7, height_inches=0, weight_pounds=280),
-    ]
-    session.add_all(players)
-=======
     #Fixture to provide a new instance of RingModel for each test.
     return GameModel()
 
@@ -30,13 +16,9 @@
     #Create a sample basketball player for testing.
     bballer = BasketballPlayer(name="Stephen Curry", position="G",team="Warriors", height_feet=6, height_inches=2, weight_pounds=185)
     session.add(bballer)
->>>>>>> b42d0443
     session.commit()
-    return players
+    return bballer
 
-<<<<<<< HEAD
-### --- Game Clear ---
-=======
 @pytest.fixture
 def sample_basketball2(session):
     #Create another sample basketball player for testing.
@@ -51,7 +33,6 @@
     return [sample_bballer1, sample_bballer2]
 
 ### --- Ring Clear ---
->>>>>>> b42d0443
 
 def test_clear_game(game_model):
     #Test that clear_game empties both teams.
@@ -92,42 +73,25 @@
     assert sample_players[1] in players
 
 
-<<<<<<< HEAD
-def test_get_players_uses_cache(game_model, sample_players, mocker):
-    sample_player = sample_players[0]
-    game_model.team_1.append(sample_player.id)
-    game_model._player_cache[sample_player.id] = sample_player
-    game_model._ttl[sample_player.id] = time.time() + 100
-=======
 def test_get_players_uses_cache(game_model, sample_player1, mocker):
     # Test that get_players uses the cache if TTL is valid.
     game_model.team_1.append(sample_player1.id)
     game_model._player_cache[sample_player1.id] = sample_player1
     game_model._ttl[sample_player1.id] = time.time() + 100
->>>>>>> b42d0443
     mock_get = mocker.patch("basketballers.models.basketball_player_model.BasketballPlayer.get_player_by_id")
     players = game_model.get_players()
-    assert players[0] == sample_player
+    assert players[0] == sample_player1
     mock_get.assert_not_called()
 
-<<<<<<< HEAD
-def test_get_players_refreshes_on_expired_ttl(game_model, sample_players, mocker):
-    sample_player = sample_players[0]
-    game_model.team_2.append(sample_player.id)
-    game_model._player_cache[sample_player.id] = mocker.Mock()
-    game_model._ttl[sample_player.id] = time.time() - 1
-    mock_get = mocker.patch("basketballers.models.basketball_player_model.BasketballPlayer.get_player_by_id", return_value=sample_player)
-=======
 def test_get_players_refreshes_on_expired_ttl(game_model, sample_player1, mocker):
     # Test that get_players refreshes the cache if TTL is expired.
     game_model.team_2.append(sample_player1.id)
     game_model._player_cache[sample_player1.id] = mocker.Mock()
     game_model._ttl[sample_player1.id] = time.time() - 1
     mock_get = mocker.patch("basketballers.models.basketball_player_model.BasketballPlayer.get_player_by_id", return_value=sample_player1)
->>>>>>> b42d0443
     players = game_model.get_players()
-    assert players[0] == sample_player
-    mock_get.assert_called_once_with(sample_player.id)
+    assert players[0] == sample_player1
+    mock_get.assert_called_once_with(sample_player1.id)
 
 def test_enter_game(game_model, sample_players):
     #Test that enter_game adds a player to the specified team.
@@ -142,12 +106,7 @@
     with pytest.raises(ValueError, match="Team 1 is already full."):
         game_model.enter_game(5, team=1)
 
-<<<<<<< HEAD
-# --- Game Logic ---
-
-=======
 # --- Fight Logic ---
->>>>>>> b42d0443
 
 def test_get_player_skill(game_model, sample_players):
     #Test that get_player_skill calculates the skill correctly.
@@ -196,17 +155,10 @@
     with pytest.raises(ValueError, match="Each team must have 2 players to start a game."):
         game_model.play_game()
 
-<<<<<<< HEAD
-def test_clear_cache(game_model, sample_players):
-    sample_player = sample_players[0]
-    game_model._player_cache[sample_player.id] = sample_player
-    game_model._ttl[sample_player.id] = time.time() + 100
-=======
 def test_clear_cache(game_model, sample_basketball1):
     #Test that clear_cache empties the player cache.
     game_model._player_cache[sample_basketball1.id] = sample_basketball1
     game_model._ttl[sample_basketball1.id] = time.time() + 100
->>>>>>> b42d0443
     game_model.clear_cache()
     assert game_model._player_cache == {}
     assert game_model._ttl == {}